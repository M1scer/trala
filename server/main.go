--- conflicted
+++ resolved
@@ -30,6 +30,7 @@
 	commit    string
 	buildTime string
 	bundle    *i18n.Bundle
+	localizer *i18n.Localizer
 )
 
 // Minimum supported configuration version
@@ -150,6 +151,7 @@
 var (
 	htmlTemplate     []byte
 	htmlOnce         sync.Once
+	parsedTemplate   *template.Template
 	selfhstIcons     []SelfHstIcon
 	selfhstCacheTime time.Time
 	selfhstCacheMux  sync.RWMutex
@@ -198,6 +200,13 @@
 		if err != nil {
 			log.Fatalf("FATAL: Could not read index.html template at %s: %v", templatePath, err)
 		}
+		// Parse Template once
+		//tmpl, err := template.New("index").Parse(string(htmlTemplate))
+		tmpl, err := template.New("index").Funcs(template.FuncMap{"T": T}).Parse(string(htmlTemplate))
+		if err != nil {
+			log.Fatalf("FATAL: Could not parse index.html: %v", err)
+		}
+		parsedTemplate = tmpl
 	})
 }
 
@@ -212,17 +221,21 @@
 	// Create a localizer for the selected language
 	localizer := i18n.NewLocalizer(bundle, lang)
 
-	// Parse the HTML template and register the translation function "T"
-	tmpl := template.Must(template.New("index").Funcs(template.FuncMap{
+	tmpl, err := parsedTemplate.Clone()
+	if err != nil {
+		http.Error(w, "Template clone error", http.StatusInternalServerError)
+		return
+	}
+
+	tmpl = tmpl.Funcs(template.FuncMap{
 		"T": func(id string) string {
-			// Use the localizer to translate the given message ID
 			msg, err := localizer.Localize(&i18n.LocalizeConfig{MessageID: id})
 			if err != nil {
-				return id // Fallback: return the message ID if translation is missing
+				return id
 			}
 			return msg
 		},
-	}).Parse(string(htmlTemplate)))
+	})
 
 	// Set the response content type and execute the template
 	w.Header().Set("Content-Type", "text/html; charset=utf-8")
@@ -272,7 +285,21 @@
 	// Load the translation file into the bundle
 	if _, err := bundle.LoadMessageFile(translationFile); err != nil {
 		log.Fatalf("Failed to load translation file '%s': %v", translationFile, err)
-	}
+
+		// Create a localizer for the current language
+		localizer = i18n.NewLocalizer(bundle, lang)
+	}
+}
+
+// T is a helper function for localization. It takes a message ID and returns the localized string.
+// If the localization fails, it returns the message ID as a fallback.
+func T(id string) string {
+	msg, err := localizer.Localize(&i18n.LocalizeConfig{MessageID: id})
+	if err != nil {
+		// If localization fails, return the message ID as a fallback.
+		return id
+	}
+	return msg
 }
 
 // servicesHandler is the main API endpoint. It fetches, processes, and returns all service data.
@@ -613,7 +640,6 @@
 	configurationMux.RLock()
 	defer configurationMux.RUnlock()
 
-<<<<<<< HEAD
 	for _, exclude := range configuration.Services.Exclude {
 		match, err := filepath.Match(exclude, routerName)
 		if err != nil {
@@ -624,18 +650,6 @@
 		if match {
 			return true
 		}
-=======
-    for _, exclude := range configuration.Services.Exclude {
-        match, err := filepath.Match(exclude, routerName)
-        if err != nil {
-            // Log invalid pattern so it is visible in docker logs
-            log.Printf("WARNING: invalid exclude pattern %q: %v", exclude, err)
-            continue
-        }
-        if match {
-            return true
-        }
->>>>>>> b2626716
 	}
 	return false
 }
